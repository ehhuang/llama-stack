--- conflicted
+++ resolved
@@ -548,12 +548,8 @@
     assert "lora" in response.output_message.content.lower()
 
 
-<<<<<<< HEAD
+@pytest.mark.skip(reason="Code interpreter is currently disabled in the Stack")
 def test_rag_and_code_agent(llama_stack_client, agent_config):
-=======
-@pytest.mark.skip(reason="Code interpreter is currently disabled in the Stack")
-def test_rag_and_code_agent(llama_stack_client_with_mocked_inference, agent_config):
->>>>>>> a5d151e9
     if "llama-4" in agent_config["model"].lower():
         pytest.xfail("Not working for llama4")
 
